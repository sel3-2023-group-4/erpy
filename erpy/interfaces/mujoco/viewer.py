from typing import Union, Dict

import numpy as np
from dm_control import viewer
from dm_env import TimeStep

from erpy.interfaces.mujoco.environment import MJCEnvironmentConfig, dm_control_to_gym_environment
from erpy.interfaces.mujoco.gym_wrapper import get_clean_obs, vectorize_observations
from erpy.interfaces.mujoco.phenome import MJCRobot
<<<<<<< HEAD
=======
from stable_baselines_integration.robot.controller import PPOMJCEnvironmentConfig
>>>>>>> b274a50c
from stable_baselines_integration.robot.discrete_actions_wrapper import DiscreteActions


def evaluate_with_dm_control_viewer(env_config: MJCEnvironmentConfig, robot: MJCRobot) -> None:
    dm_env = env_config.environment(morphology=robot.morphology,
                                    wrap2gym=False)

    gym_env = dm_control_to_gym_environment(config=env_config, environment=dm_env)

<<<<<<< HEAD
=======
    # Add this for PPO
    # gym_env = DiscreteActions(gym_env, robot.morphology.actions)

>>>>>>> b274a50c
    robot.controller.set_environment(gym_env)

    def policy_fn(timestep: TimeStep) -> np.ndarray:
        observations = get_clean_obs(timestep)
        observations = vectorize_observations(observations)
        actions = robot(observations)[0]
        return actions

    viewer.launch(dm_env, policy=policy_fn)<|MERGE_RESOLUTION|>--- conflicted
+++ resolved
@@ -7,11 +7,6 @@
 from erpy.interfaces.mujoco.environment import MJCEnvironmentConfig, dm_control_to_gym_environment
 from erpy.interfaces.mujoco.gym_wrapper import get_clean_obs, vectorize_observations
 from erpy.interfaces.mujoco.phenome import MJCRobot
-<<<<<<< HEAD
-=======
-from stable_baselines_integration.robot.controller import PPOMJCEnvironmentConfig
->>>>>>> b274a50c
-from stable_baselines_integration.robot.discrete_actions_wrapper import DiscreteActions
 
 
 def evaluate_with_dm_control_viewer(env_config: MJCEnvironmentConfig, robot: MJCRobot) -> None:
@@ -19,13 +14,6 @@
                                     wrap2gym=False)
 
     gym_env = dm_control_to_gym_environment(config=env_config, environment=dm_env)
-
-<<<<<<< HEAD
-=======
-    # Add this for PPO
-    # gym_env = DiscreteActions(gym_env, robot.morphology.actions)
-
->>>>>>> b274a50c
     robot.controller.set_environment(gym_env)
 
     def policy_fn(timestep: TimeStep) -> np.ndarray:
